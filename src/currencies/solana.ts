--- conflicted
+++ resolved
@@ -5,14 +5,8 @@
 
 import BigNumber from "bignumber.js";
 import bs58 from "bs58";
-<<<<<<< HEAD
-import { Signer } from "arbundles/src/signing";
-import SolanaSigner from "arbundles/src/signing/chains/SolanaSigner";
-=======
-import { sleep } from "../upload";
 import SolanaSigner from "arbundles/src/signing/chains/SolanaSigner";
 import { Signer } from "arbundles/src/signing";
->>>>>>> 25aa35f4
 
 
 async function createConnection(): Promise<web3.Connection> {
