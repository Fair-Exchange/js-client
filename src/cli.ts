--- conflicted
+++ resolved
@@ -15,19 +15,10 @@
     .option("-c, --currency <string>", "the currency to use")
     .option("--timeout <number>", "the timeout (in ms) for API HTTP requests")
     .option("--no-confirmation", "Disable confirmations for fund and withdraw actions")
-<<<<<<< HEAD
     .option("--multiplier <number>", "Adjust the multiplier used for tx rewards - the higher the faster the network will process the transaction.", "1.00")
-=======
 
-// .option("--gatewayHost <string>", "The gateway host to use (default arweave.net)", "arweave.net")
-// .option("--gatewayPort <number>", "The port to use for the gateway", "80")
-// .option("--gatewayProtocol <string>", "the protocol to use for the gateway", "HTTP")
-// .option("---gatewayTimeout <number>", "Gateway request timeout", "40000")
->>>>>>> 6446b30d
 
 // Define commands
-program.version(execSync("npm view @bundlr-network/client version").toString().replace("\n", ""), "-v, --version", "Gets the current package version of the bundlr client");
-
 program.version(execSync("npm view @bundlr-network/client version").toString().replace("\n", ""), "-v, --version", "Gets the current package version of the bundlr client");
 
 // Balance command - gets the provided address' balance on the specified bundler
@@ -168,17 +159,13 @@
 }
 
 const options = program.opts();
-<<<<<<< HEAD
 // to debug CLI: log wanted argv, load into var, and get it to parse.
 // console.log(JSON.stringify(process.argv));
 // example ArgV
 // const Argv = ["/usr/local/bin/node", "/usr/local/share/npm-global/bin/bundlr", "balance", "7smNXWVNbTinRPuKbrke0XR0N9N6FgTBVCh20niXEbU", "-h", "dev.bundlr.network"];
 const Argv = process.argv;
-=======
-const Argv = process.argv;
 
 if (Argv[2] == "balance") {
     Argv[3] = "[" + Argv[3];
 }
->>>>>>> 6446b30d
 program.parse(Argv);