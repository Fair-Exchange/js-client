--- conflicted
+++ resolved
@@ -16,13 +16,10 @@
             return new EthereumConfig({ name: "bnb", ticker: "BNB", minConfirm: 5, providerUrl: providerUrl ?? "https://bsc-dataseed.binance.org", wallet })
         case "solana":
             return new SolanaConfig({ name: "solana", ticker: "SOL", minConfirm: 5, providerUrl: providerUrl ?? "https://api.mainnet-beta.solana.com", wallet })
-<<<<<<< HEAD
         case "boba":
             return new EthereumConfig({ name: "boba", ticker: "ETH", minConfirm: 5, providerUrl: providerUrl ?? "https://mainnet.boba.network/", wallet })
-=======
         case "chainlink":
             return new ERC20Config({ name: "chainlink", ticker: "LINK", minConfirm: 5, providerUrl: providerUrl ?? "https://main-light.eth.linkpool.io/", contractAddress: contractAddress ?? "0x514910771AF9Ca656af840dff83E8264EcF986CA", wallet })
->>>>>>> 9986e4df
         default:
             throw new Error(`Unknown/Unsupported currency ${currency}`);
     }
