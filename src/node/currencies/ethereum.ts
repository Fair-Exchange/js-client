--- conflicted
+++ resolved
@@ -80,20 +80,11 @@
         return new BigNumber(estimatedGas.mul(gasPrice).toString());
     }
 
-<<<<<<< HEAD
-    async sendTx(data: any): Promise<void> {
-        try {
-            await (await this.getProvider()).sendTransaction(data);
-            // await (await this.getProvider()).sendRawTransaction(data);
-        } catch (e) {
-            console.error(`Error occurred while sending a tx - ${e}`);
-            throw e;
-        }
-=======
+
     async sendTx(data: any): Promise<any> {
         return (await (await this.getProvider()).sendTransaction(data).catch(e => { console.error(`Error occurred while sending a tx - ${e}`); throw e }));
->>>>>>> 9986e4df
     }
+  
     async createTx(amount: BigNumber.Value, to: string, _fee?: string): Promise<{ txId: string; tx: any; }> {
         const provider = await this.getProvider()
         const wallet = new Wallet(this.wallet, provider);
