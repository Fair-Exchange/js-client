--- conflicted
+++ resolved
@@ -71,7 +71,6 @@
         Utils.checkAndThrow(res, "Getting storage cost");
         return new BigNumber((res).data);
     }
-<<<<<<< HEAD
     public async confirmationPoll(txid: string): Promise<boolean> {
         if (["arweave"].includes(this.currency)) { return true; }
         for (let i = 0; i < 10; i++) {
@@ -82,7 +81,4 @@
         }
         return false;
     }
-=======
-
->>>>>>> 25aa35f4
 }