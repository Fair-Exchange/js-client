--- conflicted
+++ resolved
@@ -34,16 +34,10 @@
         let rec = await bundlr.uploadFile("a.txt");
         console.log(JSON.stringify(rec.data));
         console.log(JSON.stringify(rec.status));
-
-<<<<<<< HEAD
-        let tx = await bundlr.fund(1000, 1);
-=======
-        const resu = await bundlr.uploader.uploadFolder("./testFolder", null, 50, false, console.log)
-        console.log(resu);
-
+      
         let tx = await bundlr.fund(1337, 1);
->>>>>>> 9986e4df
         console.log(tx);
+      
         let resw = await bundlr.withdrawBalance(1000);
         console.log(`withdrawal: ${JSON.stringify(resw.data)}`);
 
