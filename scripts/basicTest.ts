--- conflicted
+++ resolved
@@ -20,11 +20,7 @@
             console.log("profiling configured");
         }
         const keys = JSON.parse(readFileSync("wallet.json").toString());
-<<<<<<< HEAD
         let bundlr = new Bundlr("http://dev1.bundlr.network", "arweave", keys.arweave)
-=======
-        let bundlr = new Bundlr("https://dev1.bundlr.network", "arweave", keys.arweave)
->>>>>>> 06dff02a
         console.log(bundlr.address);
         const path = "./testFolder/0.json"
         const upload = new tus.Upload(fs.createReadStream(path), {
@@ -47,20 +43,12 @@
         // const bAddress = await bundlr.utils.getBundlerAddress(bundlr.currency);
         // console.log(`bundlr address: ${bAddress}`);
 
-<<<<<<< HEAD
-        // const transaction = await bundlr.createTransaction("aaa");
-        // await transaction.sign();
-        // console.log(transaction.id)
-        // const res = await transaction.upload();
-        // console.log(`Upload: ${JSON.stringify(res.data)}`);
-=======
         const transaction = await bundlr.createTransaction("aaa");
         await transaction.sign();
         console.log(transaction.id)
         console.log(await transaction.isValid());
         const res = await transaction.upload();
         console.log(`Upload: ${JSON.stringify(res.data)}`);
->>>>>>> 06dff02a
 
         // let rec = await bundlr.uploadFile("a.txt");
         // console.log(JSON.stringify(rec.data));
@@ -72,13 +60,8 @@
         // let tx = await bundlr.fund(1337, 1);
         // console.log(tx);
 
-<<<<<<< HEAD
-        // let resw = await bundlr.withdrawBalance(1000);
-        // console.log(`withdrawal: ${JSON.stringify(resw.data)}`);
-=======
         let resw = await bundlr.withdrawBalance(100);
         console.log(`withdrawal: ${JSON.stringify(resw.data)}`);
->>>>>>> 06dff02a
 
 
     } catch (e) {
